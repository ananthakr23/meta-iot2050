--- conflicted
+++ resolved
@@ -38,10 +38,7 @@
 on the host machine:
 
 ```shell
-<<<<<<< HEAD
 dpcmd --vcc 2 -v -u iot2050-pgN-image-boot.bin
-=======
-dpcmd --vcc 2 -v -u iot2050-image-boot.bin
 ```
 
 Also, as alternative it is possible to use flash programmer which can work
@@ -64,5 +61,4 @@
 
 ```shell
 flashrom -p ch341a_spi -c W25Q128.V -w iot2050-image-boot.bin
->>>>>>> d2b4d916
 ```